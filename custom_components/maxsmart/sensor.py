--- conflicted
+++ resolved
@@ -84,11 +84,6 @@
         if power_data is not None:
             # Check if the device version is 1.30 and convert from milliwatts to watts if true
             _LOGGER.debug("Firmware version is %s",self._device_version)
-<<<<<<< HEAD
-            if self._device_version != "1.30":
-                power_data /= 1000
-=======
->>>>>>> 3c2f4542
             self._power_data = float(power_data['watt'])
             if self._device_version != "1.30":
                 self._power_data /= 1000.0
